goog.provide('ol.style.Shape');
goog.provide('ol.style.ShapeLiteral');
goog.provide('ol.style.ShapeType');

goog.require('ol.Expression');
goog.require('ol.ExpressionLiteral');
goog.require('ol.style.Point');
goog.require('ol.style.PointLiteral');


/**
 * @enum {string}
 */
ol.style.ShapeType = {
  CIRCLE: 'circle'
};


/**
 * @typedef {{type: (ol.style.ShapeType),
 *            size: (number),
 *            fillStyle: (string|undefined),
 *            strokeStyle: (string|undefined),
 *            strokeWidth: (number|undefined),
 *            opacity: (number)}}
 */
ol.style.ShapeLiteralOptions;



/**
 * @constructor
 * @extends {ol.style.PointLiteral}
 * @param {ol.style.ShapeLiteralOptions} config Symbolizer properties.
 */
ol.style.ShapeLiteral = function(config) {

  goog.asserts.assertString(config.type, 'type must be a string');
  /** @type {ol.style.ShapeType} */
  this.type = config.type;

  goog.asserts.assertNumber(config.size, 'size must be a number');
  /** @type {number} */
  this.size = config.size;

<<<<<<< HEAD
  if (goog.isDef(config.fillStyle)) {
    goog.asserts.assertString(config.fillStyle, 'fillStyle must be a string');
  }
  /** @type {string|undefined} */
  this.fillStyle = config.fillStyle;

  /** @type {string|undefined} */
=======
  goog.asserts.assertString(config.fillStyle, 'fillStyle must be a string');
  /** @type {string} */
  this.fillStyle = config.fillStyle;

  goog.asserts.assertString(config.strokeStyle, 'strokeStyle must be a string');
  /** @type {string} */
>>>>>>> ab19d255
  this.strokeStyle = config.strokeStyle;
  if (goog.isDef(this.strokeStyle)) {
    goog.asserts.assertString(
        this.strokeStyle, 'strokeStyle must be a string');
  }

<<<<<<< HEAD
  /** @type {number|undefined} */
=======
  goog.asserts.assertNumber(config.strokeWidth, 'strokeWidth must be a number');
  /** @type {number} */
>>>>>>> ab19d255
  this.strokeWidth = config.strokeWidth;
  if (goog.isDef(this.strokeWidth)) {
    goog.asserts.assertNumber(
        this.strokeWidth, 'strokeWidth must be a number');
  }

  goog.asserts.assert(
      goog.isDef(this.fillStyle) ||
      (goog.isDef(this.strokeStyle) && goog.isDef(this.strokeWidth)),
      'Either fillStyle or strokeStyle and strokeWidth must be set');

  goog.asserts.assertNumber(config.opacity, 'opacity must be a number');
  /** @type {number} */
  this.opacity = config.opacity;

};
goog.inherits(ol.style.ShapeLiteral, ol.style.PointLiteral);


/**
 * @inheritDoc
 */
ol.style.ShapeLiteral.prototype.equals = function(shapeLiteral) {
  return this.type == shapeLiteral.type &&
      this.size == shapeLiteral.size &&
      this.fillStyle == shapeLiteral.fillStyle &&
      this.strokeStyle == shapeLiteral.strokeStyle &&
      this.strokeWidth == shapeLiteral.strokeWidth &&
      this.opacity == shapeLiteral.opacity;
};



/**
 * @constructor
 * @extends {ol.style.Point}
 * @param {ol.style.ShapeOptions} options Symbolizer properties.
 */
ol.style.Shape = function(options) {

  /**
   * @type {ol.style.ShapeType}
   * @private
   */
  this.type_ = /** @type {ol.style.ShapeType} */ (goog.isDef(options.type) ?
      options.type : ol.style.ShapeDefaults.type);

  /**
   * @type {ol.Expression}
   * @private
   */
  this.size_ = !goog.isDef(options.size) ?
      new ol.ExpressionLiteral(ol.style.ShapeDefaults.size) :
      (options.size instanceof ol.Expression) ?
          options.size : new ol.ExpressionLiteral(options.size);

  /**
   * @type {ol.Expression}
   * @private
   */
  this.fillStyle_ = !goog.isDefAndNotNull(options.fillStyle) ?
      null :
      (options.fillStyle instanceof ol.Expression) ?
          options.fillStyle : new ol.ExpressionLiteral(options.fillStyle);

  // stroke handling - if any stroke property is supplied, use defaults
  var strokeStyle = null,
      strokeWidth = null;

  if (goog.isDefAndNotNull(options.strokeStyle) ||
      goog.isDefAndNotNull(options.strokeWidth)) {

    strokeStyle = !goog.isDefAndNotNull(options.strokeStyle) ?
        new ol.ExpressionLiteral(ol.style.ShapeDefaults.strokeStyle) :
        (options.strokeStyle instanceof ol.Expression) ?
            options.strokeStyle : new ol.ExpressionLiteral(options.strokeStyle);

    strokeWidth = !goog.isDef(options.strokeWidth) ?
        new ol.ExpressionLiteral(ol.style.ShapeDefaults.strokeWidth) :
        (options.strokeWidth instanceof ol.Expression) ?
            options.strokeWidth : new ol.ExpressionLiteral(options.strokeWidth);
  }

  /**
   * @type {ol.Expression}
   * @private
   */
  this.strokeStyle_ = strokeStyle;

  /**
   * @type {ol.Expression}
   * @private
   */
  this.strokeWidth_ = strokeWidth;

  // one of stroke or fill can be null, both null is user error
  goog.asserts.assert(!goog.isNull(this.fillStyle_) ||
      !(goog.isNull(this.strokeStyle_) && goog.isNull(this.strokeWidth_)),
      'Stroke or fill properties must be provided');

  /**
   * @type {ol.Expression}
   * @private
   */
  this.opacity_ = !goog.isDef(options.opacity) ?
      new ol.ExpressionLiteral(ol.style.ShapeDefaults.opacity) :
      (options.opacity instanceof ol.Expression) ?
          options.opacity : new ol.ExpressionLiteral(options.opacity);

};


/**
 * @inheritDoc
 * @return {ol.style.ShapeLiteral} Literal shape symbolizer.
 */
ol.style.Shape.prototype.createLiteral = function(opt_feature) {
  var attrs,
      feature = opt_feature;
  if (goog.isDef(feature)) {
    attrs = feature.getAttributes();
  }

  var size = this.size_.evaluate(feature, attrs);
  goog.asserts.assertNumber(size, 'size must be a number');

  var fillStyle = goog.isNull(this.fillStyle_) ?
      undefined : this.fillStyle_.evaluate(feature, attrs);
  goog.asserts.assert(!goog.isDef(fillStyle) || goog.isString(fillStyle));

  var strokeStyle = goog.isNull(this.strokeStyle_) ?
      undefined : this.strokeStyle_.evaluate(feature, attrs);
  goog.asserts.assert(!goog.isDef(strokeStyle) || goog.isString(strokeStyle));

  var strokeWidth = goog.isNull(this.strokeWidth_) ?
      undefined : this.strokeWidth_.evaluate(feature, attrs);
  goog.asserts.assert(!goog.isDef(strokeWidth) || goog.isNumber(strokeWidth));

  goog.asserts.assert(
      goog.isDef(fillStyle) ||
      (goog.isDef(strokeStyle) && goog.isDef(strokeWidth)),
      'either fill style or strokeStyle and strokeWidth must be defined');

  var opacity = this.opacity_.evaluate(feature, attrs);
  goog.asserts.assertNumber(opacity, 'opacity must be a number');

  return new ol.style.ShapeLiteral({
    type: this.type_,
    size: size,
    // TODO: check if typecast can be avoided here
    fillStyle: /** @type {string|undefined} */ (fillStyle),
    strokeStyle: /** @type {string|undefined} */ (strokeStyle),
    strokeWidth: /** @type {number|undefined} */ (strokeWidth),
    opacity: opacity
  });
};


/**
 * @type {ol.style.ShapeLiteral}
 */
ol.style.ShapeDefaults = new ol.style.ShapeLiteral({
  type: ol.style.ShapeType.CIRCLE,
  size: 5,
  fillStyle: '#ffffff',
  strokeStyle: '#696969',
  strokeWidth: 1.5,
  opacity: 0.75
});<|MERGE_RESOLUTION|>--- conflicted
+++ resolved
@@ -43,34 +43,20 @@
   /** @type {number} */
   this.size = config.size;
 
-<<<<<<< HEAD
+  /** @type {string|undefined} */
+  this.fillStyle = config.fillStyle;
   if (goog.isDef(config.fillStyle)) {
     goog.asserts.assertString(config.fillStyle, 'fillStyle must be a string');
   }
+
   /** @type {string|undefined} */
-  this.fillStyle = config.fillStyle;
-
-  /** @type {string|undefined} */
-=======
-  goog.asserts.assertString(config.fillStyle, 'fillStyle must be a string');
-  /** @type {string} */
-  this.fillStyle = config.fillStyle;
-
-  goog.asserts.assertString(config.strokeStyle, 'strokeStyle must be a string');
-  /** @type {string} */
->>>>>>> ab19d255
   this.strokeStyle = config.strokeStyle;
   if (goog.isDef(this.strokeStyle)) {
     goog.asserts.assertString(
         this.strokeStyle, 'strokeStyle must be a string');
   }
 
-<<<<<<< HEAD
   /** @type {number|undefined} */
-=======
-  goog.asserts.assertNumber(config.strokeWidth, 'strokeWidth must be a number');
-  /** @type {number} */
->>>>>>> ab19d255
   this.strokeWidth = config.strokeWidth;
   if (goog.isDef(this.strokeWidth)) {
     goog.asserts.assertNumber(
